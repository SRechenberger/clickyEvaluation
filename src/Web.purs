--- conflicted
+++ resolved
@@ -18,15 +18,9 @@
 import DOM (DOM)
 
 import AST (Atom(..), Binding(..), MType, Op, QualTree(..), Tree(..), TypeTree, TypedBinding,
-<<<<<<< HEAD
             Type(..), TypeQual, DataConstr(..), pPrintOp, prettyPrintType, prettyPrintTypeError)
 
 
-=======
-            DataConstr(..),
-            Type(..), TypeQual, pPrintOp, prettyPrintType, prettyPrintTypeError)
-
->>>>>>> 09c963b4
 data RoseTree a = Node a (List (RoseTree a))
 
 type Div = RoseTree { content :: String, classes :: (List String), zipper :: Maybe (Tuple TypeTree (TypeTree -> TypeTree)), exprType :: MType }
@@ -151,11 +145,7 @@
 atom t (Bool b) = typedNode (if b then "True" else "False") ["atom", "bool"] [] t
 atom t (Char c) = typedNode ("'" <> c <> "'") ["atom", "char"] [] t
 atom t (Name n) = typedNode n ["atom", "name"] [] t
-<<<<<<< HEAD
-atom t (Constr n) = typedNode n ["atom", "constr"] [] t
-=======
 atom t (Constr n) = typedNode n ["atom", "name", "dataConstructor"] [] t
->>>>>>> 09c963b4
 
 interleave :: forall a. a -> List a -> List a
 interleave _ Nil          = Nil
@@ -260,13 +250,6 @@
 binding (ListLit t ls)    = typedNode "" ["binding", "listlit"] (listify "[" "," "]" (binding <$> ls)) t
 binding (NTupleLit t ls)   = typedNode "" ["binding", "tuplelit"] (listify "(" "," ")" (binding <$> ls)) t
 binding (ConstrLit t constr) = case constr of
-<<<<<<< HEAD
-  PrefixDataConstr name len ps -> typedNode "" ["binding", "constrLit"] (listify "" " " "" (binding <$> ps)) t
-  -- TODO: "node op [] []"
-  InfixDataConstr op a p l r -> typedNode "" ["binding", "infixConstrLit"] [binding l, node op [] [], binding r] t
-
-type Callback = forall eff. TypeTree -> (TypeTree -> TypeTree) -> (J.JQueryEvent -> J.JQuery -> Eff (dom :: DOM | eff) Unit)
-=======
   PrefixDataConstr name _ ls -> typedNode ""
                                   ["binding", "constrlit"]
                                   (atom t (Name name) : (binding <$> ls))
@@ -277,7 +260,6 @@
                                       t
 
 type Callback = forall eff. TypeTree -> (TypeTree -> TypeTree) -> (J.JQueryEvent -> J.JQuery -> Eff (dom :: DOM, console :: CONSOLE | eff) Unit)
->>>>>>> 09c963b4
 
 -- | Create a type div with the pretty printed type as content.
 createTypeDiv :: forall eff. MType -> Eff (dom :: DOM , console :: CONSOLE| eff) J.JQuery
