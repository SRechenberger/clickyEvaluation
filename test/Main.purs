module Test.Main where

import Prelude (Unit, show, (++), ($), bind, (==), (+))
import Data.List (length)
import Data.Traversable (for)

<<<<<<< HEAD
import Test.Parser as P
import Test.Evaluator as E
import Test.TypeChecker as T
=======
import Test.Parser as Parser
import Test.Evaluator as Evaluator
>>>>>>> ac06d15f

import Control.Monad.Eff (Eff)
import Control.Monad.Eff.Console (CONSOLE, log)
import Control.Monad.Writer (execWriter)

import Node.Process (PROCESS, exit)

main :: forall eff. Eff (console :: CONSOLE, process :: PROCESS | eff) Unit
main = do
<<<<<<< HEAD
  P.runTests
  E.runTests
  T.runTests
=======
  log $ "Running parser tests..."
  let parserLog = execWriter Parser.runTests
  log $ "  ...found " ++ show (length parserLog) ++ " errors"
  for parserLog log

  log $ "Running evaluator tests..."
  let evaluatorLog = execWriter Evaluator.runTests
  log $ "  ...found " ++ show (length evaluatorLog) ++ " errors"
  for evaluatorLog log

  let errorCount = length parserLog + length evaluatorLog
  if errorCount == 0
    then do
      log $ "All tests succesfull"
      exit 0
    else do
      log $ "Found " ++ show errorCount ++ " errors!"
      exit 1
>>>>>>> ac06d15f
<|MERGE_RESOLUTION|>--- conflicted
+++ resolved
@@ -4,14 +4,9 @@
 import Data.List (length)
 import Data.Traversable (for)
 
-<<<<<<< HEAD
-import Test.Parser as P
-import Test.Evaluator as E
-import Test.TypeChecker as T
-=======
 import Test.Parser as Parser
 import Test.Evaluator as Evaluator
->>>>>>> ac06d15f
+import Test.TypeChecker as TypeChecker
 
 import Control.Monad.Eff (Eff)
 import Control.Monad.Eff.Console (CONSOLE, log)
@@ -21,11 +16,6 @@
 
 main :: forall eff. Eff (console :: CONSOLE, process :: PROCESS | eff) Unit
 main = do
-<<<<<<< HEAD
-  P.runTests
-  E.runTests
-  T.runTests
-=======
   log $ "Running parser tests..."
   let parserLog = execWriter Parser.runTests
   log $ "  ...found " ++ show (length parserLog) ++ " errors"
@@ -36,6 +26,11 @@
   log $ "  ...found " ++ show (length evaluatorLog) ++ " errors"
   for evaluatorLog log
 
+  log $ "Running typing tests..."
+  let evaluatorLog = execWriter TypeChecker.runTests
+  log $ "  ...found " ++ show (length evaluatorLog) ++ " errors"
+  for evaluatorLog log
+
   let errorCount = length parserLog + length evaluatorLog
   if errorCount == 0
     then do
@@ -43,5 +38,4 @@
       exit 0
     else do
       log $ "Found " ++ show errorCount ++ " errors!"
-      exit 1
->>>>>>> ac06d15f
+      exit 1