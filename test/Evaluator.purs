--- conflicted
+++ resolved
@@ -9,13 +9,8 @@
 -- import Control.Monad.Writer (Writer, tell)
 
 import Parser (definitions, expression, runParserIndent)
-<<<<<<< HEAD
 import Evaluator (eval, eval1, runEvalM, defsToEnv,Env)
 import Test.Parser (prelude, parsedPrelude)
-=======
-import Evaluator (eval, eval1, runEvalM, defsToEnv, Env)
-import Test.Parser (prelude)
->>>>>>> 09c963b4
 
 import Test.Utils (Test, tell, padLeft)
 
@@ -98,15 +93,12 @@
     <> "Definitions:\n"
     <> padLeft (show pd)
 
-<<<<<<< HEAD
 evalTest :: String -> String -> String -> Test Unit
 evalTest n = evalEnvTest n ""
 
 preludeEnv :: Env
 preludeEnv = defsToEnv parsedPrelude
 
-=======
->>>>>>> 09c963b4
 evalPreludeTest :: String -> String -> String -> Test Unit
 evalPreludeTest name input expected = case (Tuple (runParserIndent expression input) (runParserIndent expression expected)) of
   (Tuple (Right inExp) (Right expExp)) ->
@@ -125,21 +117,14 @@
             <> padLeft expected <> "\n"
             <> "Expected Parsed:\n"
             <> padLeft (show expExp) <> "\n"
-<<<<<<< HEAD
-=======
             <> "Definitions from Prelude!\n"
->>>>>>> 09c963b4
+
   (Tuple pi pe) -> tell'
      $ "Parse fail (" <> name <> "):\n"
     <> "Input:\n"
     <> padLeft (show pi) <> "\n"
     <> "Expected:\n"
     <> padLeft (show pe) <> "\n"
-<<<<<<< HEAD
-=======
-
-
->>>>>>> 09c963b4
 
 
 runTests :: Test Unit
@@ -200,11 +185,7 @@
   -- evalEnvTest "fix" "f x = f x" "f 10" "f 10"
 
   evalEnvTest "fac" "fac 1 = 1\nfac n = n * fac (n - 1)" "fac 6" "720"
-<<<<<<< HEAD
   evalPreludeTest "prelude" "sum (map (^2) [1,2,3,4])" "30"
-=======
-  evalPreludeTest  "prelude" "sum (map (^2) [1,2,3,4])" "30"
->>>>>>> 09c963b4
 
   evalEnvTest "TAE2a"
     ( prelude <> "\n" <>
@@ -212,17 +193,12 @@
       "pair _        = []")
     "pair [1, 2, 3, 4]"
     "[(1, 2), (2, 3), (3, 4)]"
-<<<<<<< HEAD
   evalPreludeTest "TAE2b" "foldr (\\a b -> a + b * 10) 0 [3, 2, 1]" "123"
-=======
-  evalPreludeTest  "TAE2b" "foldr (\\a b -> a + b * 10) 0 [3, 2, 1]" "123"
->>>>>>> 09c963b4
   evalEnvTest "TAE2c"
     (prelude <> "\nsublist f t ls = drop f (take (t + f) ls)\n")
     "sublist 1 3 [0, 1, 2, 3, 4]"
     "[1, 2, 3]"
 
-<<<<<<< HEAD
   evalPreludeTest "TAE3a" "map (>= 2) [1, 2, 3]" "[False, True, True]"
   evalPreludeTest "TAE3b" "foldr (\\a b -> b ++ [a]) [] [1, 2, 3]" "[3, 2, 1]"
   evalPreludeTest "TAE3c" "take 3 (iterate (3*) 1)" "[1, 3, 9]"
@@ -230,15 +206,6 @@
   evalPreludeTest "TAE3e" "map (length . snd) [(7, \"sieben\"), (1, \"eins\")]" "[6, 4]"
   evalPreludeTest "TAE3f" "foldr (:) [3, 4] [1, 2]" "[1, 2, 3, 4]"
   evalPreludeTest "TAE3g" "foldl (\\(i, c) s -> (i + 1, c + length s)) (0, 0) [\"a\", \"bc\", \"defg\"]" "(3, 7)"
-=======
-  evalPreludeTest  "TAE3a" "map (>= 2) [1, 2, 3]" "[False, True, True]"
-  evalPreludeTest  "TAE3b" "foldr (\\a b -> b ++ [a]) [] [1, 2, 3]" "[3, 2, 1]"
-  evalPreludeTest  "TAE3c" "take 3 (iterate (3*) 1)" "[1, 3, 9]"
-  evalPreludeTest  "TAE3d" "filter (const True) [1, 3, 5, 7]" "[1, 3, 5, 7]"
-  evalPreludeTest  "TAE3e" "map (length . snd) [(7, \"sieben\"), (1, \"eins\")]" "[6, 4]"
-  evalPreludeTest  "TAE3f" "foldr (:) [3, 4] [1, 2]" "[1, 2, 3, 4]"
-  evalPreludeTest  "TAE3g" "foldl (\\(i, c) s -> (i + 1, c + length s)) (0, 0) [\"a\", \"bc\", \"defg\"]" "(3, 7)"
->>>>>>> 09c963b4
 
   evalEnvTest "TAT2a"
     (prelude <> "\nnth ls n = head (drop n ls)\n")
@@ -250,7 +217,6 @@
       "smallest [x]      = x")
     "smallest [5, 3, 7]"
     "3"
-<<<<<<< HEAD
   evalPreludeTest "TAT2c" "foldl (\\(s, p) i -> (i + s, i * p)) (0, 1) [2, 3, 4]" "(9, 24)"
 
   evalPreludeTest "TAT3a" "map (2^) [1, 2, 3]" "[2, 4, 8]"
@@ -260,17 +226,6 @@
   evalPreludeTest "TAT3e" "map (fst . head) [[(1, 2)], [(3, 4)]]" "[1, 3]"
   evalPreludeTest "TAT3f" "foldl (-) 10 [1, 2, 3]" "4"
   evalPreludeTest "TAT3g" "zipWith (\\a b -> map (+a) b) [1, 2] [[3, 4], [5, 6]]" "[[4, 5], [7, 8]]"
-=======
-  evalPreludeTest  "TAT2c" "foldl (\\(s, p) i -> (i + s, i * p)) (0, 1) [2, 3, 4]" "(9, 24)"
-
-  evalPreludeTest  "TAT3a" "map (2^) [1, 2, 3]" "[2, 4, 8]"
-  evalPreludeTest  "TAT3b" "foldl (*) 1 [1, 2, 3, 4]" "24"
-  evalPreludeTest  "TAT3c" "map (== 3) [1, 2, 3, 4]" "[False, False, True, False]"
-  evalPreludeTest  "TAT3d" "filter (/= 's') \"asdf\"" "\"adf\""
-  evalPreludeTest  "TAT3e" "map (fst . head) [[(1, 2)], [(3, 4)]]" "[1, 3]"
-  evalPreludeTest  "TAT3f" "foldl (-) 10 [1, 2, 3]" "4"
-  evalPreludeTest  "TAT3g" "zipWith (\\a b -> map (+a) b) [1, 2] [[3, 4], [5, 6]]" "[[4, 5], [7, 8]]"
->>>>>>> 09c963b4
 
   evalEnvTest "string_third1" "thrd (_:(_:(x:_))) = x" "thrd \"1234\"" "'3'"
   evalEnvTest "string_third2" "thrd [_,_,x,_] = x" "thrd \"1234\"" "'3'"
@@ -282,7 +237,6 @@
 
   evalEnvTest "eval_names" "nat = [1, 2, 3, 4, 5]" "nat" "[1, 2, 3, 4, 5]"
 
-<<<<<<< HEAD
   evalPreludeTest "infix_functions_1" "3 `take` (2 `drop` [1, 2, 3, 4, 5, 6, 7])" "[3, 4, 5]"
   evalPreludeTest "infix_functions_2" "(\\x -> x `mod` 2 == 0) `filter` [1, 2, 3, 4, 5, 6]" "[2, 4, 6]"
   evalPreludeTest "infix_functions_3" "(*2) `map` [1, 2, 3]" "[2, 4, 6]"
@@ -324,49 +278,6 @@
   --                                                                                                       should be: "True"
   evalPreludeTest "let_expression_5" "(let x = [1,2,3] in x) == (let x = 1; y = 2; z = 3 in [x,y,z])" "[1,2,3] == [1,2,3]"
   evalPreludeTest "let_expression_6" "let sum = \\x -> x ; y = sum [1,2,3] in y" "[1,2,3]"
-=======
-  evalPreludeTest  "infix_functions_1" "3 `take` (2 `drop` [1, 2, 3, 4, 5, 6, 7])" "[3, 4, 5]"
-  evalPreludeTest  "infix_functions_2" "(\\x -> x `mod` 2 == 0) `filter` [1, 2, 3, 4, 5, 6]" "[2, 4, 6]"
-  evalPreludeTest  "infix_functions_3" "(*2) `map` [1, 2, 3]" "[2, 4, 6]"
-
-  evalPreludeTest  "arithmetic_sequences_1" "sum [1, 3 .. 100]" "2500"
-  evalPreludeTest  "arithmetic_sequences_3" "length [ 7 * 7, 8 * 8 .. 42 * 42]" "115"
-  evalPreludeTest  "arithmetic_sequences_5" "sum $ take 100 [500 ..]" "54950"
-  evalPreludeTest  "arithmetic_sequences_6" "[1, -1 .. 0]" "[1]"
-  evalPreludeTest  "arithmetic_sequences_7" "sum [10, 9 .. -10]" "0"
-  evalPreludeTest  "arithmetic_sequences_8" "[True .. False]" "[]"
-  evalPreludeTest  "arithmetic_sequences_9" "[True, False ..]" "[True, False]"
-  evalPreludeTest  "arithmetic_sequences_11" "[False, True ..]" "[False, True]"
-  evalPreludeTest  "arithmetic_sequences_12" "[True, False ..]" "[True, False]"
-  evalPreludeTest  "arithmetic_sequences_13" "[1 .. 10]" "[1,2,3,4,5,6,7,8,9,10]"
-  evalPreludeTest  "arithmetic_sequences_14" "[5, 9 .. 20]" "[5, 9, 13, 17]"
-  evalPreludeTest  "arithmetic_sequences_15" "take 5 [3, -1 ..]" "[3, -1, -5, -9, -13]"
-  evalPreludeTest  "arithmetic_sequences_16" "take 11 [-5 ..]" "[-5, -4, -3, -2, -1, 0, 1, 2 ,3, 4, 5]"
-  evalPreludeTest  "arithmetic_sequences_17" "[2147483647 ..]" "[2147483647]"
-  evalPreludeTest  "arithmetic_sequences_18" "[2147483644, 2147483646 ..]" "[2147483644, 2147483646]"
-  evalPreludeTest  "arithmetic_sequences_19" "[-2147483648]" "[-2147483648]"
-  evalPreludeTest  "arithmetic_sequences_20" "[-2147483645, -2147483647 ..]" "[-2147483645, -2147483647]"
-
-  evalPreludeTest  "list_comprehension_1" "[ x | x <- [1 .. 10], even x]" "[2, 4, 6, 8, 10]"
-  evalPreludeTest  "list_comprehension_2" "[ (x, y) | x <- [1 .. 3], y <- [1 .. 3], x + y == 4]" "[(1,3), (2,2), (3,1)]"
-  evalPreludeTest  "list_comprehension_3" "(\\x -> [ x | let x = 1]) 2"    "[1]"
-  evalPreludeTest  "list_comprehension_4" "[ x | let x = 1, True, let x = 'a']" "['a']"
-  evalPreludeTest  "list_comprehension_5" "[ y | y <- [1 .. 10], y < y]"  "[]"
-  evalPreludeTest  "list_comprehension_6" "[ [ y | y <- reverse x] | x <- [[1 .. 10]]]" "[[10, 9, 8, 7, 6, 5, 4, 3, 2, 1]]"
-  evalPreludeTest  "list_comprehension_7" "[ x | x <- [1 .. 5], y <- [x .. 5]]" "[1,1,1,1,1, 2,2,2,2, 3,3,3, 4,4, 5]"
-  evalPreludeTest  "list_comprehension_8" "[x | x <- \"wer misst zu viele gabeln\", elem x \"itzgw\"]" "\"witzig\""
-  evalPreludeTest  "list_comprehension_9" "[(x, z) | x <- [1 .. 5], z <- [y | y <- [1 .. 5], mod x y == 0] ]" "[(1,1), (2,1), (2,2), (3,1), (3,3), (4,1), (4,2), (4,4), (5,1), (5,5)]"
-  evalPreludeTest  "list_comprehension_10" "[z | let y = [True, True, False], z <- y, z]" "[True, True]"
-
-  --should fail, due to overlapping defs
-  --evalPreludeTest  "let_expression_1" "let x = 1; x = 'c' in x" "'c'"
-  evalPreludeTest  "let_expression_2" "let (x, y) = (\\g -> g, \"Hello\") in x y" "\"Hello\""
-  evalPreludeTest  "let_expression_3" "let x = 1 ; y = x + 1; z = y + 1 in x + y + z" "6"
-  evalPreludeTest  "let_expression_4" "let x = 1 in let y = 2 in x + y" "3"
-  --                                                                                                       should be: "True"
-  evalPreludeTest  "let_expression_5" "(let x = [1,2,3] in x) == (let x = 1; y = 2; z = 3 in [x,y,z])" "[1,2,3] == [1,2,3]"
-  evalPreludeTest  "let_expression_6" "let sum = \\x -> x ; y = sum [1,2,3] in y" "[1,2,3]"
->>>>>>> 09c963b4
 
   testsADT
 
