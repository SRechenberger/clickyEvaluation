<<<<<<< HEAD
language : haskell
ghc : 7.6.3
install :
  - 'wget -O purescript.tar.gz https://github.com/purescript/purescript/releases/download/v0.6.9.5/linux64.tar.gz'
  - 'tar -xvf purescript.tar.gz'
  - 'npm install'
  - '$(npm bin)/bower update'
script :
  - 'PATH=purescript:$PATH $(npm bin)/grunt'
=======
language: node_js
sudo: false
node_js:
  - 4.1
env:
  - PATH=$HOME/purescript:$PATH
install:
  - wget -O $HOME/purescript.tar.gz https://github.com/purescript/purescript/releases/download/v0.8.0/linux64.tar.gz
  - tar -xvf $HOME/purescript.tar.gz -C $HOME/
  - chmod a+x $HOME/purescript
  - npm install
script:
  - npm run build
  - npm run test
>>>>>>> 4eb5c3bb
<|MERGE_RESOLUTION|>--- conflicted
+++ resolved
@@ -1,14 +1,3 @@
-<<<<<<< HEAD
-language : haskell
-ghc : 7.6.3
-install :
-  - 'wget -O purescript.tar.gz https://github.com/purescript/purescript/releases/download/v0.6.9.5/linux64.tar.gz'
-  - 'tar -xvf purescript.tar.gz'
-  - 'npm install'
-  - '$(npm bin)/bower update'
-script :
-  - 'PATH=purescript:$PATH $(npm bin)/grunt'
-=======
 language: node_js
 sudo: false
 node_js:
@@ -22,5 +11,4 @@
   - npm install
 script:
   - npm run build
-  - npm run test
->>>>>>> 4eb5c3bb
+  - npm run test