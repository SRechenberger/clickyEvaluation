--- conflicted
+++ resolved
@@ -15,18 +15,6 @@
     "html/dist/*"
   ],
   "dependencies": {
-<<<<<<< HEAD
-    "purescript-arrays": "0.3.4",
-    "purescript-jquery": "0.4.0",
-    "purescript-foreign": "0.4.2",
-    "purescript-parsing": "#be0bf1a0d3",
-    "purescript-globals": "0.1.6",
-    "purescript-math": "0.1.1",
-    "purescript-maps": "0.3.4",
-    "purescript-monad-eff": "0.1.0",
-    "purescript-ace": "0.3.0",
-    "purescript-simple-dom": "0.0.2"
-=======
     "purescript-arrays": "0.4.x",
     "purescript-lists": "~0.7.x",
     "purescript-transformers": "~0.8.x",
@@ -36,6 +24,5 @@
     "purescript-jquery": "0.6.x",
     "purescript-globals": "0.2.x",
     "purescript-ace": "0.11.x"
->>>>>>> 4eb5c3bb
   }
 }