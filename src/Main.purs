module Main where

import Prelude (class Applicative, class Show, Unit, (<$>), bind, show, ($), (>>=), void, unit, return, (++), id, (+), flip, (<<<), (-))
import Data.Either (Either(..))
import Data.Maybe (maybe)
import Data.List (List(Nil), (:), (!!), drop, deleteAt, length, (..), zipWithA, singleton)
import Data.Foreign (unsafeFromForeign)
import Data.Foldable (any)

import Control.Monad.Eff.JQuery as J
import Control.Monad.Eff (Eff)
import Control.Monad.Eff.Console (CONSOLE, print)
import Control.Monad.State.Trans (StateT, modify, get, runStateT)
import Control.Monad.Eff.Class (liftEff)

import Text.Parsing.Parser (ParseError(ParseError))
import Text.Parsing.Parser.Pos (Position(Position))
import DOM (DOM)
import Ace.Types (ACE())
import Ace.Editor as Editor
import Ace.EditSession as Session
import Ace.Range as  Range

<<<<<<< HEAD
import Web (exprToJQuery, getPath, makeDiv)
import Parser (parseDefs, parseExpr)
import Evaluator (evalPath1, Env(), Path(), defsToEnv, EvalError(..), MatchingError(..))
import AST (Expr)
import JSHelpers (jqMap, isEnterKey)
=======
import Data.Either
import Data.Maybe
import Data.List
import Data.Tuple
import Data.StrMap as StrMap
import Control.Apply ((*>))
import Control.Monad.State.Trans
import Control.Monad.State.Class
import Control.Monad.Eff.Class

import Web (exprToJQuery, getPath, idExpr, makeDiv)
import Parser
import Evaluator (evalPath1, Env(), defsToEnv, envToDefs, EvalError(..), MatchingError(..))
import AST
import Text.Parsing.Parser (ParseError(ParseError))
import Text.Parsing.Parser.Pos (Position(Position))
import JSHelpers
import TypeChecker (typeTreeProgramnEnv,buildTypeEnv,TypeEnv(),buildEmptyTypeTree,mapM, txToABC, prettyPrintTypeError,checkForError)
import Web (exprToJQuery, getPath)
import Parser (parseDefs, parseExpr)
import Evaluator (evalPath1, Env(),  defsToEnv)
import AST (Expr, TypeError(..),Path())
import JSHelpers (jqMap, isEnterKey, children, prepend)
>>>>>>> 5b24fe67

main :: DOMEff J.JQuery
main = J.ready $ do
  J.select "#input"
    >>= J.on "change" (\_ _ -> startEvaluation)
    >>= J.on "keyup"  (\e _ -> if isEnterKey e then startEvaluation else return unit)
  startEvaluation

type DOMEff = Eff (dom :: DOM, console :: CONSOLE, ace :: ACE)

type EvalState = { env :: Env, out :: Output, history :: List Output, typEnv :: TypeEnv }

type EvalM a = StateT EvalState DOMEff a

startEvaluation :: DOMEff Unit
startEvaluation = do
  clearInfo
  editor <- Ace.edit "definitions" Ace.ace
  definitions <- Editor.getValue editor
  input       <- J.select "#input"       >>= getValue

  case parseExpr input of
    Left err   -> showInfo "Expression" (show err)
    Right expr -> do
      case defsToEnv <$> parseDefs definitions of
        Left err@(ParseError { position: (Position { line: line, column: column }) })  -> do
          showInfo "Definitions" (show err)
          markText (line - 1) column
        Right env -> case buildTypeEnv (envToDefs env) of --  type Env
          Left err -> showInfo "Definitions" (prettyPrintTypeError err)
          Right typEnv -> do
            let eitherTyp = typeTreeProgramnEnv typEnv expr
            let typ' = either (\_ -> buildEmptyTypeTree typEnv expr) id eitherTyp
            let typ = txToABC typ'
            let idTree = idExpr expr
            void $ runStateT showEvaluationState { env: env, out: {expr:expr, typ:typ, idTree:idTree}, history: Nil, typEnv:typEnv }

outIfErr::forall b. String -> Either TypeError b -> DOMEff Unit
outIfErr origin either = case either of
  Left err -> showInfo origin (prettyPrintTypeError err)
  Right _ -> return unit

markText :: Int -> Int -> DOMEff Unit
markText line column = do
  editor <- Ace.edit "definitions" Ace.ace
  session <- Editor.getSession editor
  rang <- Range.create line column 100000 100000
  void $ Session.addMarker rang "syntaxError" "" false session

showEvaluationState :: EvalM Unit
showEvaluationState = do
  output <- liftEff $ prepareContainer "output"
  history <- liftEff $ prepareContainer "history"
  typContainer <- liftEff $ prepareContainer "typ"
  svgContainer <- liftEff $ prepareContainer "svg"

  { env = env, out = out, history = histExprs } <- get :: EvalM EvalState
  liftEff $ print out.expr
  liftEff $ print out.typ

  liftEff $ exprToJQuery out >>= wrapInDiv "output" >>= flip J.append output
  showHistoryList histExprs >>= liftEff <<< flip J.append history

  liftEff (J.find ".binary, .app, .func, .list, .if" output)
     >>= makeClickable
  liftEff (J.find ".clickable" output)
    >>= addMouseOverListener
    >>= addClickListener
  liftEff (J.body >>= J.on "mouseover" (\_ _ -> removeMouseOver))

  liftEff $ return unit :: DOMEff Unit

forIndex :: forall m a b. (Applicative m) => (List a) -> (a -> Int -> m b) -> m (List b)
forIndex as f = zipWithA f as (0 .. (length as - 1))

showHistoryList :: (List Output) -> EvalM J.JQuery
showHistoryList exprs = do
  box <- liftEff $ J.create "<div></div>" >>= J.addClass "historyBox"
  forIndex exprs $ \expr i -> do
    showHistory expr i >>= liftEff <<< wrapInDiv "vertical" >>= liftEff <<< wrapInDiv "frame" >>= liftEff <<< flip J.append box
  return box


showHistory :: Output -> Int -> EvalM J.JQuery
showHistory out i = do
  history <- liftEff $ J.create "<div></div>" >>= J.addClass "history"
  liftEff $ exprToJQuery out >>= flip J.append history
  es <- get :: EvalM EvalState
  let deleteHandler = \_ _ -> do
                        let es' = es { history = maybe es.history id (deleteAt i es.history) }
                        void $ runStateT showEvaluationState es'
  delete <- liftEff $ J.create "<button></button>"
    >>= J.setText "Delete"
    >>= J.addClass "delete"
    >>= J.on "click" deleteHandler
  liftEff $ J.append delete history
  let restoreHandler = \_ _ -> do
                         let es' = es { history = drop (i + 1) es.history, out = maybe es.out id (es.history !! i) }
                         void $ runStateT showEvaluationState es'
  restore <- liftEff $ J.create "<button></button>"
    >>= J.setText "Restore"
    >>= J.addClass "restore"
    >>= J.on "click" restoreHandler
  liftEff $ J.append restore history
  return history

showInfo :: String -> String -> DOMEff Unit
showInfo origin msg = do
  info <- J.create "<p></p>"
    >>= J.addClass "info"
    >>= J.setText ("Error in " ++ origin ++ " => " ++ msg)
  clearInfo
  J.select "#info"
    >>= J.append info
  return unit

clearInfo :: DOMEff Unit
clearInfo = void $ J.select "#info" >>= J.clear

prepareContainer :: String -> DOMEff J.JQuery
prepareContainer name = do
  J.select ("#" ++ name ++ "-container") >>= J.clear

wrapInDiv :: String -> J.JQuery -> DOMEff J.JQuery
wrapInDiv name jq = do
  J.create "<div></div>" >>= J.addClass name >>= J.append jq

makeClickable :: J.JQuery -> EvalM Unit
makeClickable jq = do
  { env = env, out = out } <- get
  let expr = out.expr
  let typeTree = out.typ
  liftEff $ jqMap (testEval env expr typeTree) jq
  where
  testEval :: Env -> Expr -> TypeTree -> J.JQuery -> DOMEff Unit
  testEval env expr typeTree jq = do
    mpath <- getPath jq
    case mpath of
      Nothing   -> return unit
      Just path ->
        case evalPath1 env path expr of
          Left err -> displayEvalError err jq
          Right _  -> if checkForError path typeTree
            then return unit
            else void $ J.addClass "clickable" jq

displayEvalError :: EvalError -> J.JQuery -> DOMEff Unit
displayEvalError err jq = case err of
  DivByZero -> void $ makeDiv "Division by zero!" (singleton "evalError") >>= flip prepend jq
  NoMatchingFunction _ errs -> if (any missesArguments errs)
    then return unit
    else void $ makeDiv "No matching function!" (singleton "evalError") >>= flip prepend jq
  _         -> return unit
  where
<<<<<<< HEAD
  testEval :: Env -> Expr -> J.JQuery -> DOMEff Unit
  testEval env expr jq = do
    path <- getPath jq
    case evalPath1 env path expr of
      Left err -> displayEvalError err jq
      Right _  -> void $ J.addClass "clickable" jq

displayEvalError :: EvalError -> J.JQuery -> DOMEff Unit
displayEvalError err jq = case err of
  DivByZero -> void $ makeDiv "Division by zero!" (singleton "evalError") >>= flip J.append jq
  NoMatchingFunction _ errs -> if (any missesArguments errs)
    then return unit
    else void $ makeDiv "No matching function!" (singleton "evalError") >>= flip J.append jq
  _         -> return unit
  where
=======
>>>>>>> 5b24fe67
    missesArguments (TooFewArguments _ _) = true
    missesArguments (StrictnessError _ _) = true
    missesArguments _                     = false

addMouseOverListener :: J.JQuery -> EvalM J.JQuery
addMouseOverListener jq = liftEff $ J.on "mouseover" handler jq
  where
  handler :: J.JQueryEvent -> J.JQuery -> DOMEff Unit
  handler jEvent jq = do
    J.stopPropagation jEvent
    removeMouseOver
    J.addClass "mouseOver" jq
    return unit

addClickListener :: J.JQuery -> EvalM J.JQuery
addClickListener jq = do
  evaluationState <- get
  liftEff $ J.on "click" (handler evaluationState) jq
  where
  handler :: EvalState -> J.JQueryEvent -> J.JQuery -> DOMEff Unit
  handler evaluationState jEvent jq = do
    J.stopImmediatePropagation jEvent
    mpath <- getPath jq
    case mpath of
      Nothing   -> return unit
      Just path ->
        void $ runStateT (evalExpr path) evaluationState

removeMouseOver :: DOMEff Unit
removeMouseOver = void $ J.select ".mouseOver" >>= J.removeClass "mouseOver"

evalExpr :: Path -> EvalM Unit
evalExpr path = do
  { env = env, out = out, typEnv = typEnv} <- get
  let expr = out.expr
  liftEff $ print path
  case evalPath1 env path expr of
    Left msg    -> liftEff $ showInfo "execution" (show msg)
    Right expr' -> do
        let eitherTyp = typeTreeProgramnEnv typEnv expr'
        let typ'' = either (\_ -> buildEmptyTypeTree typEnv expr') id eitherTyp
        let typ' = txToABC typ''
        modify (\es -> es { out = {expr:expr', typ:typ', idTree:idExpr expr'} })
        modify (\es -> es { history = out : es.history })
        showEvaluationState

getValue :: J.JQuery -> DOMEff String
getValue jq = unsafeFromForeign <$> J.getValue jq<|MERGE_RESOLUTION|>--- conflicted
+++ resolved
@@ -21,13 +21,6 @@
 import Ace.EditSession as Session
 import Ace.Range as  Range
 
-<<<<<<< HEAD
-import Web (exprToJQuery, getPath, makeDiv)
-import Parser (parseDefs, parseExpr)
-import Evaluator (evalPath1, Env(), Path(), defsToEnv, EvalError(..), MatchingError(..))
-import AST (Expr)
-import JSHelpers (jqMap, isEnterKey)
-=======
 import Data.Either
 import Data.Maybe
 import Data.List
@@ -51,7 +44,6 @@
 import Evaluator (evalPath1, Env(),  defsToEnv)
 import AST (Expr, TypeError(..),Path())
 import JSHelpers (jqMap, isEnterKey, children, prepend)
->>>>>>> 5b24fe67
 
 main :: DOMEff J.JQuery
 main = J.ready $ do
@@ -206,24 +198,6 @@
     else void $ makeDiv "No matching function!" (singleton "evalError") >>= flip prepend jq
   _         -> return unit
   where
-<<<<<<< HEAD
-  testEval :: Env -> Expr -> J.JQuery -> DOMEff Unit
-  testEval env expr jq = do
-    path <- getPath jq
-    case evalPath1 env path expr of
-      Left err -> displayEvalError err jq
-      Right _  -> void $ J.addClass "clickable" jq
-
-displayEvalError :: EvalError -> J.JQuery -> DOMEff Unit
-displayEvalError err jq = case err of
-  DivByZero -> void $ makeDiv "Division by zero!" (singleton "evalError") >>= flip J.append jq
-  NoMatchingFunction _ errs -> if (any missesArguments errs)
-    then return unit
-    else void $ makeDiv "No matching function!" (singleton "evalError") >>= flip J.append jq
-  _         -> return unit
-  where
-=======
->>>>>>> 5b24fe67
     missesArguments (TooFewArguments _ _) = true
     missesArguments (StrictnessError _ _) = true
     missesArguments _                     = false
