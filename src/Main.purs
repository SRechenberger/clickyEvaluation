module Main where

import Prelude (class Applicative, Unit, (<$>), bind, show, ($), (>>=), void, unit, return, (++), id, (+), flip, (<<<), (-))
import Data.Either (Either(..))
import Data.Maybe (maybe)
import Data.List (List(Nil), (:), (!!), drop, deleteAt, length, (..), zipWithA)
import Data.Foreign (unsafeFromForeign)

import Control.Apply ((*>))
import Control.Monad.Eff.JQuery as J
import Control.Monad.Eff (Eff)
import Control.Monad.Eff.Console (CONSOLE, print)
import Control.Monad.State.Trans (StateT, modify, get, runStateT)
import Control.Monad.Eff.Class (liftEff)

import Text.Parsing.Parser (ParseError(ParseError))
import Text.Parsing.Parser.Pos (Position(Position))
import DOM (DOM)
import Ace.Types (ACE())
import Ace.Editor as Editor
import Ace.EditSession as Session
import Ace.Range as  Range

<<<<<<< HEAD
import Data.Either
import Data.Maybe
import Data.List
import Data.Tuple
import Data.StrMap as StrMap
import Control.Apply ((*>))
import Control.Monad.State.Trans
import Control.Monad.State.Class
import Control.Monad.Eff.Class

import Web (exprToJQuery, getPath,topLevelTypetoJQuery,idExpr,drawLines,findConnections)
import Parser
import Evaluator (evalPath1, Env(), Path(), defsToEnv,envToDefs)
import AST
import Text.Parsing.Parser (ParseError(ParseError))
import Text.Parsing.Parser.Pos (Position(Position))
import JSHelpers
import TypeChecker (typeTreeProgramnEnv,buildTypeEnv,TypeEnv(),buildEmptyTypeTree,mapM)
=======
import Web (exprToJQuery, getPath)
import Parser (parseDefs, parseExpr)
import Evaluator (evalPath1, Env(), Path(), defsToEnv)
import AST (Expr)
import JSHelpers (jqMap, isEnterKey)
>>>>>>> ac06d15f

main :: DOMEff J.JQuery
main = J.ready $ do
  J.select "#input"
    >>= J.on "change" (\_ _ -> startEvaluation)
    >>= J.on "keyup"  (\e _ -> if isEnterKey e then startEvaluation else return unit)
  startEvaluation

type DOMEff = Eff (dom :: DOM, console :: CONSOLE, ace :: ACE)

type EvalState = { env :: Env, out :: Output, history :: List Output, typEnv :: TypeEnv }

type EvalM a = StateT EvalState DOMEff a

startEvaluation :: DOMEff Unit
startEvaluation = do
  editor <- Ace.edit "definitions" Ace.ace
  definitions <- Editor.getValue editor
  input       <- J.select "#input"       >>= getValue

  case parseExpr input of
    Left err   -> showInfo "Expression" (show err)
    Right expr -> do
      case defsToEnv <$> parseDefs definitions of
        Left err@(ParseError { position: (Position { line: line, column: column }) })  -> do
          showInfo "Definitions" (show err)
          markText (line - 1) column
        Right env -> case buildTypeEnv (envToDefs env) of --  type Env
          Left err -> showInfo "Definitions" (show err)
          Right typEnv -> do
            let eitherTyp = typeTreeProgramnEnv typEnv expr
            outIfErr "Expression" eitherTyp
            let typ = either (\_ -> buildEmptyTypeTree expr) id eitherTyp
            let idTree = idExpr expr
            void $ runStateT showEvaluationState { env: env, out: {expr:expr, typ:typ, idTree:idTree}, history: Nil, typEnv:typEnv }

outIfErr::forall a b. (Show a) => String -> Either a b -> DOMEff Unit
outIfErr origin either = case either of
  Left err -> showInfo origin (show err)
  Right _ -> clearInfo --TODO do Nothing

markText :: Int -> Int -> DOMEff Unit
markText line column = do
  editor <- Ace.edit "definitions" Ace.ace
  session <- Editor.getSession editor
  rang <- Range.create line column 100000 100000
  void $ Session.addMarker rang "syntaxError" "" false session

showEvaluationState :: EvalM Unit
showEvaluationState = do
  output <- liftEff $ prepareContainer "output"
  history <- liftEff $ prepareContainer "history"
  typContainer <- liftEff $ prepareContainer "typ"
  svgContainer <- liftEff $ prepareContainer "svg"

  { env = env, out = out, history = histExprs } <- get :: EvalM EvalState
  liftEff $ print out.expr
  liftEff $ print out.typ

  liftEff $ exprToJQuery out >>= wrapInDiv "output" >>= flip J.append output
  showHistoryList histExprs >>= liftEff <<< flip J.append history

  typDiv  <- liftEff $ topLevelTypetoJQuery out
  liftEff $ J.append typDiv typContainer

  let cons = findConnections out.idTree
  svgCanvas <- liftEff $ createCanvas
  liftEff $ drawLines svgCanvas svgContainer cons

  liftEff (J.find ".binary, .app, .func, .list, .if" output)
     >>= makeClickable
  liftEff (J.find ".clickable" output)
    >>= addMouseOverListener
    >>= addClickListener
  liftEff (J.body >>= J.on "mouseover" (\_ _ -> removeMouseOver))

  liftEff $ return unit :: DOMEff Unit

forIndex :: forall m a b. (Applicative m) => (List a) -> (a -> Int -> m b) -> m (List b)
forIndex as f = zipWithA f as (0 .. (length as - 1))

showHistoryList :: (List Output) -> EvalM J.JQuery
showHistoryList exprs = do
  box <- liftEff $ J.create "<div></div>" >>= J.addClass "historyBox"
  forIndex exprs $ \expr i -> do
    showHistory expr i >>= liftEff <<< wrapInDiv "vertical" >>= liftEff <<< wrapInDiv "frame" >>= liftEff <<< flip J.append box
  return box

<<<<<<< HEAD
(!!!) :: forall a. (List a) -> Int -> a
(!!!) xs i = case xs !! i of Just x -> x

showHistory :: Output -> Int -> EvalM J.JQuery
showHistory out i = do
=======
showHistory :: Expr -> Int -> EvalM J.JQuery
showHistory expr i = do
>>>>>>> ac06d15f
  history <- liftEff $ J.create "<div></div>" >>= J.addClass "history"
  liftEff $ exprToJQuery out >>= flip J.append history
  es <- get :: EvalM EvalState
  let deleteHandler = \_ _ -> do
                        let es' = es { history = maybe es.history id (deleteAt i es.history) }
                        void $ runStateT showEvaluationState es'
  delete <- liftEff $ J.create "<button></button>"
    >>= J.setText "Delete"
    >>= J.addClass "delete"
    >>= J.on "click" deleteHandler
  liftEff $ J.append delete history
  let restoreHandler = \_ _ -> do
<<<<<<< HEAD
                         let es' = es { history = drop (i + 1) es.history, out = (es.history !!! i) }
=======
                         let es' = es { history = drop (i + 1) es.history, expr = maybe es.expr id (es.history !! i) }
>>>>>>> ac06d15f
                         void $ runStateT showEvaluationState es'
  restore <- liftEff $ J.create "<button></button>"
    >>= J.setText "Restore"
    >>= J.addClass "restore"
    >>= J.on "click" restoreHandler
  liftEff $ J.append restore history
  return history

showInfo :: String -> String -> DOMEff Unit
showInfo origin msg = do
  info <- J.create "<p></p>"
    >>= J.addClass "info"
    >>= J.setText ("Error in " ++ origin ++ " => " ++ msg)
  clearInfo
  J.select "#info"
    >>= J.append info
  return unit

clearInfo :: DOMEff Unit
clearInfo = void $ J.select "#info" >>= J.clear

prepareContainer :: String -> DOMEff J.JQuery
prepareContainer name = do
  J.select ("#" ++ name ++ "-container") >>= J.clear

wrapInDiv :: String -> J.JQuery -> DOMEff J.JQuery
wrapInDiv name jq = do
  J.create "<div></div>" >>= J.addClass name >>= J.append jq

makeClickable :: J.JQuery -> EvalM Unit
makeClickable jq = do
  { env = env, out = out } <- get
  let expr = out.expr
  liftEff $ jqMap (testEval env expr) jq
  where
  testEval :: Env -> Expr -> J.JQuery -> DOMEff Unit
  testEval env expr jq = do
    path <- getPath jq
    case evalPath1 env path expr of
      Left err -> void $ J.setAttr "titles" (show err) jq
      Right _  -> void $ J.addClass "clickable" jq *> J.setAttr "titles" "" jq

addMouseOverListener :: J.JQuery -> EvalM J.JQuery
addMouseOverListener jq = liftEff $ J.on "mouseover" handler jq
  where
  handler :: J.JQueryEvent -> J.JQuery -> DOMEff Unit
  handler jEvent jq = do
    J.stopImmediatePropagation jEvent
    removeMouseOver
    J.addClass "mouseOver" jq
    return unit

addClickListener :: J.JQuery -> EvalM J.JQuery
addClickListener jq = do
  evaluationState <- get
  liftEff $ J.on "click" (handler evaluationState) jq
  where
  handler :: EvalState -> J.JQueryEvent -> J.JQuery -> DOMEff Unit
  handler evaluationState jEvent jq = do
    J.stopImmediatePropagation jEvent
    path <- getPath jq
    void $ runStateT (evalExpr path) evaluationState

removeMouseOver :: DOMEff Unit
removeMouseOver = void $ J.select ".mouseOver" >>= J.removeClass "mouseOver"

evalExpr :: Path -> EvalM Unit
evalExpr path = do
  { env = env, out = out, typEnv = typEnv} <- get
  let expr = out.expr
  liftEff $ print path
  case evalPath1 env path expr of
<<<<<<< HEAD
    Left msg   -> liftEff $ showInfo "execution" (show msg)
=======
    Left msg    -> liftEff $ showInfo "execution" (show msg)
>>>>>>> ac06d15f
    Right expr' -> do
        let eitherTyp = typeTreeProgramnEnv typEnv expr'
        let typ' = either (\_ -> buildEmptyTypeTree expr') id eitherTyp
        liftEff $ outIfErr "Expression" eitherTyp
        modify (\es -> es { out = {expr:expr', typ:typ', idTree:idExpr expr'} })
        modify (\es -> es { history = out : es.history })
        showEvaluationState

getValue :: J.JQuery -> DOMEff String
getValue jq = unsafeFromForeign <$> J.getValue jq<|MERGE_RESOLUTION|>--- conflicted
+++ resolved
@@ -1,6 +1,6 @@
 module Main where
 
-import Prelude (class Applicative, Unit, (<$>), bind, show, ($), (>>=), void, unit, return, (++), id, (+), flip, (<<<), (-))
+import Prelude (class Applicative, class Show, Unit, (<$>), bind, show, ($), (>>=), void, unit, return, (++), id, (+), flip, (<<<), (-))
 import Data.Either (Either(..))
 import Data.Maybe (maybe)
 import Data.List (List(Nil), (:), (!!), drop, deleteAt, length, (..), zipWithA)
@@ -21,7 +21,6 @@
 import Ace.EditSession as Session
 import Ace.Range as  Range
 
-<<<<<<< HEAD
 import Data.Either
 import Data.Maybe
 import Data.List
@@ -40,13 +39,11 @@
 import Text.Parsing.Parser.Pos (Position(Position))
 import JSHelpers
 import TypeChecker (typeTreeProgramnEnv,buildTypeEnv,TypeEnv(),buildEmptyTypeTree,mapM)
-=======
 import Web (exprToJQuery, getPath)
 import Parser (parseDefs, parseExpr)
 import Evaluator (evalPath1, Env(), Path(), defsToEnv)
 import AST (Expr)
 import JSHelpers (jqMap, isEnterKey)
->>>>>>> ac06d15f
 
 main :: DOMEff J.JQuery
 main = J.ready $ do
@@ -135,16 +132,9 @@
     showHistory expr i >>= liftEff <<< wrapInDiv "vertical" >>= liftEff <<< wrapInDiv "frame" >>= liftEff <<< flip J.append box
   return box
 
-<<<<<<< HEAD
-(!!!) :: forall a. (List a) -> Int -> a
-(!!!) xs i = case xs !! i of Just x -> x
 
 showHistory :: Output -> Int -> EvalM J.JQuery
 showHistory out i = do
-=======
-showHistory :: Expr -> Int -> EvalM J.JQuery
-showHistory expr i = do
->>>>>>> ac06d15f
   history <- liftEff $ J.create "<div></div>" >>= J.addClass "history"
   liftEff $ exprToJQuery out >>= flip J.append history
   es <- get :: EvalM EvalState
@@ -157,11 +147,7 @@
     >>= J.on "click" deleteHandler
   liftEff $ J.append delete history
   let restoreHandler = \_ _ -> do
-<<<<<<< HEAD
-                         let es' = es { history = drop (i + 1) es.history, out = (es.history !!! i) }
-=======
-                         let es' = es { history = drop (i + 1) es.history, expr = maybe es.expr id (es.history !! i) }
->>>>>>> ac06d15f
+                         let es' = es { history = drop (i + 1) es.history, out = maybe es.out id (es.history !! i) }
                          void $ runStateT showEvaluationState es'
   restore <- liftEff $ J.create "<button></button>"
     >>= J.setText "Restore"
@@ -234,11 +220,7 @@
   let expr = out.expr
   liftEff $ print path
   case evalPath1 env path expr of
-<<<<<<< HEAD
-    Left msg   -> liftEff $ showInfo "execution" (show msg)
-=======
     Left msg    -> liftEff $ showInfo "execution" (show msg)
->>>>>>> ac06d15f
     Right expr' -> do
         let eitherTyp = typeTreeProgramnEnv typEnv expr'
         let typ' = either (\_ -> buildEmptyTypeTree expr') id eitherTyp
