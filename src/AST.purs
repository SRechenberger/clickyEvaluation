--- conflicted
+++ resolved
@@ -79,37 +79,6 @@
 -- |
 -- | The basic expressions the `Parser` and `Evaluator` recognize.
 
-<<<<<<< HEAD
-data Tree a b c d =
-    Atom      d a
-  | List      d (List (Tree a b c d))
-  | NTuple    d (List (Tree a b c d))
-  | Binary    d c (Tree a b c d) (Tree a b c d)
-  | Unary     d c (Tree a b c d)
-  | SectL     d (Tree a b c d) c
-  | SectR     d c (Tree a b c d)
-  | PrefixOp  d c
-  | IfExpr    d (Tree a b c d) (Tree a b c d) (Tree a b c d)
-  | ArithmSeq d (Tree a b c d) (Maybe (Tree a b c d)) (Maybe (Tree a b c d))
-  | LetExpr   d (List (Tuple b (Tree a b c d))) (Tree a b c d)
-  | Lambda    d (List b) (Tree a b c d)
-  | App       d (Tree a b c d) (List (Tree a b c d))
-  | ListComp  d (Tree a b c d) (List (QualTree b (Tree a b c d) d))
-
-data QualTree b e d = Gen d b e
-                    | Let d b e
-                    | Guard d e
-
-type Expr = Tree Atom Binding Op Unit
-
-type TypeTree = Tree Unit TypeBinding Type Type
-
-type IndexTree = Tree Unit IBinding Op Int
-
-type ExprQualTree = QualTree Binding Expr Unit
-
-type IndexQual = QualTree IBinding IndexTree Int
-=======
 data Tree a b o m =
     Atom      m  a
   | List      m (List (Tree a b o m))
@@ -212,9 +181,6 @@
 extract (App c _ _) = c
 extract (ListComp c _ _) = c
 
-extractType :: TypeTree -> Type
-extractType = extract
-
 extractBindingType:: TypeBinding -> Type
 extractBindingType (TLit t)         = t
 extractBindingType (TConsLit _ _ t) = t
@@ -222,67 +188,16 @@
 extractBindingType (TNTupleLit _ t) = t
 
 type Expr = Tree Atom Binding Op Unit
-type ExprQual = QualTree Binding Expr Unit
-
--- last type para is type of expr at this level
--- e.x. Binary (Op_Type) (Exp1_TypeTree) (Exp2_TypeTree)
 
 type TypeTree = Tree Unit TypeBinding Type Type
->>>>>>> a7d5802f
 
 type IndexTree = Tree Unit IBinding Op Int
 
-derive instance eqTree :: (Eq a, Eq b, Eq c, Eq d) => Eq (Tree a b c d)
-
-instance functorQualTree :: Functor (QualTree b e) where
-  map f (Gen d b e) = Gen (f d) b e
-  map f (Let d b e) = Let (f d) b e
-  map f (Guard d e) = Guard (f d) e
-
-instance functorTree :: Functor (Tree a b c) where
-  map f (Atom c a) = Atom (f c) a
-  map f (List c xs) = List (f c) (map f <$> xs)
-  map f (NTuple c xs) = List (f c) (map f <$> xs)
-  map f (Binary c op t1 t2) = Binary (f c) op (map f t1) (map f t2)
-  map f (Unary c op t) = Unary (f c) op (map f t)
-  map f (SectL c t op) = SectL (f c) (map f t) op
-  map f (SectR c op t) = SectR (f c) op (map f t)
-  map f (PrefixOp c op) = PrefixOp (f c) op
-  map f (IfExpr c t1 t2 t3) = IfExpr (f c) (map f t1) (map f t2) (map f t3)
-  map f (ArithmSeq c t1 t2 t3) = ArithmSeq (f c) (map f t1) (map f <$> t2) (map f <$> t3)
-  map f (LetExpr c bs t) = LetExpr (f c) (map (rmap (map f)) bs) (map f t)
-  map f (Lambda c bs t) = Lambda (f c) bs (map f t)
-  map f (App c t ts) = App (f c) (map f t) (map f <$> ts)
-  map f (ListComp c t ts) = ListComp (f c) (map f t) (map go ts)
-    where
-    go (Gen d b e) = Gen (f d) b (map f e)
-    go (Let d b e) = Let (f d) b (map f e)
-    go (Guard d e) = Guard (f d) (map f e)
-
-extract :: forall a b c d. Tree a b c d -> d
-extract (Atom c _) = c
-extract (List c _) = c
-extract (NTuple c _) = c
-extract (Binary c _ _ _) = c
-extract (Unary c _ _) = c
-extract (SectL c _ _) = c
-extract (SectR c _ _) = c
-extract (PrefixOp c _) = c
-extract (IfExpr c _ _ _) = c
-extract (ArithmSeq c _ _ _) = c
-extract (LetExpr c _ _) = c
-extract (Lambda c _ _) = c
-extract (App c _ _) = c
-extract (ListComp c _ _) = c
-
-extractBindingType:: TypeBinding -> Type
-extractBindingType (TLit t)         = t
-extractBindingType (TConsLit _ _ t) = t
-extractBindingType (TListLit _ t)   = t
-extractBindingType (TNTupleLit _ t) = t
-
--- last type para is type of expr at this level
--- e.x. Binary (Op_Type) (Exp1_TypeTree) (Exp2_TypeTree)
+type ExprQualTree = QualTree Binding Expr Unit
+
+type IndexQual = QualTree IBinding IndexTree Int
+
+type TypeQual  = QualTree TypeBinding TypeTree Type
 
 data TypeBinding  = TLit                              Type
                   | TConsLit TypeBinding TypeBinding  Type
