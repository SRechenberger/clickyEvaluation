language: node_js
sudo: false
node_js:
  - 4.1
install:
  - npm install
script:
<<<<<<< HEAD
  - travis_wait 200 npm run build
  - npm run test
=======
  - travis_wait npm run build
  - travis_wait npm run test
>>>>>>> 9b55919a
<|MERGE_RESOLUTION|>--- conflicted
+++ resolved
@@ -5,10 +5,5 @@
 install:
   - npm install
 script:
-<<<<<<< HEAD
-  - travis_wait 200 npm run build
-  - npm run test
-=======
   - travis_wait npm run build
-  - travis_wait npm run test
->>>>>>> 9b55919a
+  - travis_wait npm run test