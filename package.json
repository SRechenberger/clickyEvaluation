--- conflicted
+++ resolved
@@ -11,12 +11,7 @@
   },
   "scripts": {
     "postinstall": "pulp --version && bower --version && bower update",
-<<<<<<< HEAD
-    "build": "pulp --version && pulp build --to html/libs/Main.js",
-    "build_components": "psc \"bower_components/purescript-*/src/**/*.purs\" \"bower_components/purescript-*/src/**/*.js\" \"src/*.js\" \"src/*.purs\" 2> errors.txt && wc errors.txt && echo \"Warnings: $(grep Warning errors.txt | wc -l)\"",
-=======
     "build": "pulp build --to html/libs/Main.js",
->>>>>>> 54f3fe3f
     "test": "pulp test",
     "watch": "pulp -w test"
   }
