body {
  background: #999;
  overflow-x: hidden;
}

h3 {
  text-align: center;
  font-family: 'Helvetica Neue', 'Verdana', 'Ubuntu', sans-serif;
  font-size: 22px;
  color: #333;
}

#input, #definitions {
  max-width: 90%;
}

#definitions {
  height: 600px;
  border-radius: 10px;
  box-shadow: 3px 3px 10px 0 #333;
  margin: 10px;
  padding: 10px;
}

#input, #definitions,  .historyBox, div.clickable, button {
  font-family: monospace;
  font-size: 15px;
  border: none;
  background: #ddd;
  padding: 10px;
  margin: 5px;
  border-radius: 4px;
  box-shadow: 3px 3px 10px 0 #333;
  transition: background .25s ease-in-out;
}


div.list, div.lambda, div.section, div.name, div.top, div.tuple{
  font-family: monospace;
  font-size: 15px;
  border: none;
  background: #aaa;
  padding: 4px;
  margin: 5px;
  border-radius: 4px;
  box-shadow: 1.5px 1.5px 5px 0 #333;
}

div.func{
  background: inherit;
  box-shadow: none;
  border-width: thin;
  border-top-style: solid;
  border-color: rgba(0, 0, 0, 0.3);
}

button.delete {
  background: #d99;
  box-shadow: 3px 3px 10px 0 #733;
}

button.delete:hover {
  background: #fbb;
  transition: background .25s ease-in-out;
}

button.restore {
  background: #9d9;
  box-shadow: 3px 3px 10px 0 #373;
}

button.restore:hover {
  background: #bfb;
  transition: background .25s ease-in-out;
}

#input:hover, #definitions:hover, .clickable.mouseOver{
  background: #fff;
  transition: background .25s ease-in-out;
}

#definitions, #input, #output-container, #history-container, #info {
  font-family: monospace;
  font-size: 15px;
  display: block;
  margin: 0px auto 50px auto;
}

#output-container {
  margin: 0px auto 0px auto;
}

#output-container, #history-container {
  text-align: center;
  cursor: default;
}

.output, .history, .historyBox {
  display: inline-block;
  font-weight: bold;
  padding: 10px;
  margin: 5px;
}


.history, .historyBox {
  border-radius: 10px;
  background: #bbb;
  box-shadow: 2px 2px 5px 0 #333;
}

div.historyBox {
  background: none;
  border: none;
  box-shadow: none;
  display: block;
}

.history {
  margin: 15px;
}

.binary, .app, .if {
  background: #bbb;
  padding: 10px;
  border-radius: 5px;
  box-shadow: 2px 2px 5px 0 #333;
}

.output div, .history div {
  display: inline-block;
  margin: 0px 5px;
}

div.clickable {
  padding: 15px;
}

.num, .bool {
  color: #e4e;
}

.name {
  color: #f62;
}

div.op, div.brace, div.comma {
  margin: 0px;
}

#info {
  text-align: center;
  font-size: 20px;
  color: red;
}

#info p {
  background: #ddd;
  padding: 10px;
  margin-left: 10%;
  margin-right: 10%;
  border-radius: 10px;
  box-shadow: 3px 3px 10px 0 #333;
}

.syntaxError {
  position: absolute;
  background: #fbb;
}

<<<<<<< HEAD
=======
.subtypes {
  margin-left: 100px;
}


#typ-container {
  display: inline-block;
  text-align: left;
}

#topLevelOutput-container {
  text-align: center;
  white-space: nowrap;
  display: inline-block;
}

#svg-container {
  position: relative;
  pointer-events: none;
}

.vertical{
  white-space: nowrap;
  display: inline-block;
}

.frame {
  overflow-x: auto;
  text-align: center;
}

.tooltip-outer {
  position: absolute;
  width: 0px;
  margin: 0px !important;
  z-index: 2;
  visibility: hidden;
}

.tooltip-inner {
  color: white;
  -webkit-border-radius: 3px;
  -moz-border-radius: 3px;
  border-radius: 3px;
  background-color: #000;
  background-color: hsla(0, 0%, 20%,1);
  line-height: 1.2;
  padding: 1px 3px 1px 3px;
  margin: 0px !important;
}


.expand {
  color: rgb(68, 68, 68);
  min-height: 5px;
  width: auto;
  background-color: inherit;
  display: block !important;
  text-align: left;
  font-size: x-small;
  border-top-right-radius: 4px;
  border-top-left-radius: 4px;
  margin: 0px !important;
}

.type {
  padding: 3px;
  text-align: left;
  font-size: medium;
  width: 100%;
  padding-left: 1.3em;
  margin-left: -1em !important;
}

.typExpContainer{
  padding: 0px !important;
}

.expr {
  margin-left: 0px !important;
  margin-right: 0px !important;
  width: auto;
  display: block !important;
}

.funcContainer {
  border-style: solid !important;
}

>>>>>>> 5b24fe67
div.evalError {
  background: #bbb;
  display: block;
  color: red;
  border-radius: 5px;
  box-shadow: 2px 2px 5px 0 #333;
  padding: 3px;
<<<<<<< HEAD
  margin: 10px -10px -10px -10px;
=======
  margin: 0px 0px 10px 0px;
>>>>>>> 5b24fe67
  font-size: medium;
}<|MERGE_RESOLUTION|>--- conflicted
+++ resolved
@@ -168,8 +168,6 @@
   background: #fbb;
 }
 
-<<<<<<< HEAD
-=======
 .subtypes {
   margin-left: 100px;
 }
@@ -259,7 +257,6 @@
   border-style: solid !important;
 }
 
->>>>>>> 5b24fe67
 div.evalError {
   background: #bbb;
   display: block;
@@ -267,10 +264,6 @@
   border-radius: 5px;
   box-shadow: 2px 2px 5px 0 #333;
   padding: 3px;
-<<<<<<< HEAD
-  margin: 10px -10px -10px -10px;
-=======
   margin: 0px 0px 10px 0px;
->>>>>>> 5b24fe67
   font-size: medium;
 }